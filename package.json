--- conflicted
+++ resolved
@@ -108,12 +108,7 @@
     "rimraf": "^3.0.2",
     "tsup": "^7.0.0",
     "typescript": "^5.4.2",
-<<<<<<< HEAD
     "vitest": "^1.3.1"
-  }
-=======
-    "vitest": "^1.2.1"
   },
   "packageManager": "yarn@4.1.0"
->>>>>>> 4d0b6451
 }